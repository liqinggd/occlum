CUR_DIR := $(shell dirname $(realpath $(lastword $(MAKEFILE_LIST))))
PROJECT_DIR := $(realpath $(CUR_DIR)/../)

# Dependencies: need to be compiled but not to run by any Makefile target
TEST_DEPS := dev_null
# Tests: need to be compiled and run by test-% target
<<<<<<< HEAD
TESTS := empty argv hello_world malloc file getpid spawn pipe time truncate readdir mkdir link tls pthread client server
=======
TESTS := empty argv hello_world malloc file getpid spawn pipe time truncate readdir mkdir link tls pthread uname rlimit
>>>>>>> 2957fa99
# Benchmarks: need to be compiled and run by bench-% target
BENCHES := spawn_and_exit_latency pipe_throughput

# Top-level Makefile targets
BUILD_TARGETS := $(TEST_DEPS) $(TESTS) $(BENCHES)
TEST_TARGETS := $(TESTS:%=test-%)
BENCH_TARGETS := $(BENCHES:%=bench-%)
CLEAN_TARGETS := $(BUILD_TARGETS:%=clean-%)
.PHONY: all build test clean sefs $(BUILD_TARGETS) $(TEST_TARGETS) $(BENCH_TARGETS) $(CLEAN_TARGETS)

# Use echo program instead of built-in echo command in shell. This ensures
# that echo can recognize escaped sequences (with -e argument) regardless of
# the specific shell (e.g., bash, zash, etc.)
ECHO := /bin/echo -e
# Shell escaped sequences for colorful output
CYAN := \033[1;36m
GREEN := \033[1;32m
RED := \033[1;31m
NO_COLOR := \033[0m

FS_PATH := fs
SEFS_PATH := sefs

#############################################################################
# Build targets
#############################################################################

all: build

build: $(BUILD_TARGETS) sefs

$(BUILD_TARGETS): %:
	@$(ECHO) "$(CYAN)BUILD TEST => $@$(NO_COLOR)"
	@$(MAKE) --no-print-directory -C $@
	@$(ECHO) "$(GREEN)DONE$(NO_COLOR)"

sefs:
	@$(RM) -rf $(SEFS_PATH)
	@cd $(PROJECT_DIR)/deps/sefs/sefs-fuse/bin/ && \
		./app \
			$(CUR_DIR)/$(SEFS_PATH) \
			$(CUR_DIR)/$(FS_PATH) \
			zip
	@echo "SEFS => $@"

#############################################################################
# Test targets
#############################################################################

test: build $(TEST_TARGETS)

pal: $(PROJECT_DIR)/src/pal/pal
	@cp $< pal

libocclum.signed.so: $(PROJECT_DIR)/src/libos/libocclum.signed.so
	@cp $< libocclum.signed.so

$(TEST_TARGETS): test-%: % pal libocclum.signed.so
	@$(ECHO) "$(CYAN)RUN TEST => $<$(NO_COLOR)"
	@$(MAKE) --no-print-directory -C $< test ; \
		if [ $$? -eq 0 ] ; then \
			$(ECHO) "$(GREEN)PASS$(NO_COLOR)" ; \
		else \
			$(ECHO) "$(RED)FAILED$(NO_COLOR)" ; \
		fi ;

#############################################################################
# Benchmark targets
#############################################################################

bench: build $(BENCH_TARGETS)

$(BENCH_TARGETS): bench-%: % pal libocclum.signed.so
	@$(ECHO) "$(CYAN)RUN BENCH => $<$(NO_COLOR)"
	@$(MAKE) --no-print-directory -C $< test ; \
		if [ $$? -eq 0 ] ; then \
			$(ECHO) "$(GREEN)DONE$(NO_COLOR)" ; \
		else \
			$(ECHO) "$(RED)FAILED$(NO_COLOR)" ; \
		fi ;

#############################################################################
# Misc
#############################################################################

clean: $(CLEAN_TARGETS)
	@$(RM) -f pal libocclum.signed.so
	@$(RM) -rf $(FS_PATH) $(SEFS_PATH)

$(CLEAN_TARGETS): clean-%:
	@$(MAKE) --no-print-directory -C $(patsubst clean-%,%,$@) clean<|MERGE_RESOLUTION|>--- conflicted
+++ resolved
@@ -4,11 +4,7 @@
 # Dependencies: need to be compiled but not to run by any Makefile target
 TEST_DEPS := dev_null
 # Tests: need to be compiled and run by test-% target
-<<<<<<< HEAD
-TESTS := empty argv hello_world malloc file getpid spawn pipe time truncate readdir mkdir link tls pthread client server
-=======
-TESTS := empty argv hello_world malloc file getpid spawn pipe time truncate readdir mkdir link tls pthread uname rlimit
->>>>>>> 2957fa99
+TESTS := empty argv hello_world malloc file getpid spawn pipe time truncate readdir mkdir link tls pthread uname rlimit client server
 # Benchmarks: need to be compiled and run by bench-% target
 BENCHES := spawn_and_exit_latency pipe_throughput
 
